#[macro_use]
extern crate nom;

#[macro_use]
#[cfg(test)]
extern crate maplit;

extern crate crossbeam_channel;

mod data;
mod lang;
mod operator;
mod render;

pub mod pipeline {
<<<<<<< HEAD
=======
    use crossbeam_channel::{bounded, Receiver, RecvTimeoutError};
>>>>>>> 5dfdbb21
    use data::{Record, Row};
    use lang;
    use lang::*;
    use operator;
    use render::{RenderConfig, Renderer};
    use std::io::BufRead;
    use std::thread;
    use std::time::Duration;

    pub struct Pipeline {
        filter: lang::Search,
        pre_aggregates: Vec<Box<operator::UnaryPreAggOperator>>,
        aggregators: Vec<Box<operator::AggregateOperator>>,
        renderer: Renderer,
    }

    impl Pipeline {
        fn convert_inline(op: lang::InlineOperator) -> Box<operator::UnaryPreAggOperator> {
            match op {
                InlineOperator::Json { input_column } => {
                    Box::new(operator::ParseJson::new(input_column))
                }
                InlineOperator::Parse {
                    pattern,
                    fields,
                    input_column,
                } => Box::new(operator::Parse::new(&pattern, fields, input_column).unwrap()),
                InlineOperator::Fields { fields, mode } => {
                    let omode = match mode {
                        FieldMode::Except => operator::FieldMode::Except,
                        FieldMode::Only => operator::FieldMode::Only,
                    };
                    Box::new(operator::Fields::new(&fields, omode))
                }
            }
        }

        fn convert_sort(op: lang::SortOperator) -> Box<operator::AggregateOperator> {
            let mode = match op.direction {
                SortMode::Ascending => operator::SortDirection::Ascending,
                SortMode::Descending => operator::SortDirection::Descending,
            };
            Box::new(operator::Sorter::new(op.sort_cols, mode))
        }

        fn convert_agg(op: lang::AggregateOperator) -> Box<operator::AggregateOperator> {
            match op.aggregate_function {
                AggregateFunction::Count => Box::new(operator::Grouper::<operator::Count>::new(
                    op.key_cols,
                    &op.output_column,
                    operator::Count::new(),
                )),
                AggregateFunction::Average { column } => {
                    Box::new(operator::Grouper::<operator::Average>::new(
                        op.key_cols,
                        &op.output_column,
                        operator::Average::empty(column),
                    ))
                }
                AggregateFunction::Sum { column } => {
                    Box::new(operator::Grouper::<operator::Sum>::new(
                        op.key_cols,
                        &op.output_column,
                        operator::Sum::empty(column),
                    ))
                }
                AggregateFunction::Percentile {
                    column, percentile, ..
                } => Box::new(operator::Grouper::<operator::Percentile>::new(
                    op.key_cols,
                    &op.output_column,
                    operator::Percentile::empty(column, percentile),
                )),
            }
        }

        pub fn new(pipeline: &str) -> Result<Self, String> {
            let fixed_pipeline = format!("{}!", pipeline); // todo: fix hack
            let parsed = lang::parse_query(&fixed_pipeline)
                .map_err(|e| format!("Could not parse query: {:?}", e));
            let (_, query) = parsed?;
            let mut in_agg = false;
            let mut pre_agg: Vec<Box<operator::UnaryPreAggOperator>> = Vec::new();
            let mut post_agg: Vec<Box<operator::AggregateOperator>> = Vec::new();
            let final_op = {
                let last_op = &(query.operators).last();
                match last_op {
                    &Some(&Operator::Aggregate(ref agg_op)) => {
                        Some(Pipeline::convert_sort(SortOperator {
                            sort_cols: vec![agg_op.output_column.clone()],
                            direction: SortMode::Descending,
                        }))
                    }
                    _other => None,
                }
            };
            for op in query.operators {
                match op {
                    Operator::Inline(inline_op) => if !in_agg {
                        pre_agg.push(Pipeline::convert_inline(inline_op));
                    } else {
                        return Result::Err("non aggregate cannot follow aggregate".to_string());
                    },
                    Operator::Aggregate(agg_op) => {
                        in_agg = true;
                        post_agg.push(Pipeline::convert_agg(agg_op))
                    }
                    Operator::Sort(sort_op) => post_agg.push(Pipeline::convert_sort(sort_op)),
                }
            }
            if let Some(op) = final_op {
                post_agg.push(op)
            };
            Result::Ok(Pipeline {
                filter: query.search,
                pre_aggregates: pre_agg,
                aggregators: post_agg,
                renderer: Renderer::new(
                    RenderConfig {
                        floating_points: 2,
                        min_buffer: 4,
                        max_buffer: 8,
                    },
                    Duration::from_millis(50),
                ),
            })
        }

        fn matches(pattern: &lang::Search, raw: &str) -> bool {
            match *pattern {
                lang::Search::MatchAll => true,
                lang::Search::MatchFilter(ref filter) => raw.contains(filter),
            }
        }
        fn render_noagg(mut renderer: Renderer, rx: &Receiver<Row>) {
            loop {
                let next = rx.recv_timeout(Duration::from_millis(50));
                match next {
                    Ok(row) => {
                        renderer.render(&row, false);
                    }
                    Err(RecvTimeoutError::Timeout) => {}
                    Err(RecvTimeoutError::Disconnected) => break,
                }
            }
        }

        fn render_aggregate(
            mut head: Box<operator::AggregateOperator>,
            mut rest: Vec<Box<operator::AggregateOperator>>,
            mut renderer: Renderer,
            rx: &Receiver<Row>,
        ) {
            loop {
                let next = rx.recv_timeout(Duration::from_millis(50));
                match next {
                    Ok(row) => {
                        (*head).process(row);
                        if renderer.should_print() {
                            renderer.render(&Pipeline::run_agg_pipeline(&head, &mut rest), false);
                        }
                    }
                    Err(RecvTimeoutError::Timeout) => {
                        if renderer.should_print() {
                            renderer.render(&Pipeline::run_agg_pipeline(&head, &mut rest), false);
                        }
                    }
                    Err(RecvTimeoutError::Disconnected) => break,
                }
            }
            renderer.render(&Pipeline::run_agg_pipeline(&head, &mut rest), true);
        }

        pub fn process<T: BufRead>(self, mut buf: T) {
            let (tx, rx) = bounded(1000);
            let mut aggregators = self.aggregators;
            let preaggs = self.pre_aggregates;
            let search = self.filter;
            let renderer = self.renderer;
            let t = if !aggregators.is_empty() {
                if aggregators.len() == 1 {
                    panic!("Every aggregate pipeline should have a real operator and a sort");
                }
                let head = aggregators.remove(0);
                thread::spawn(move || Pipeline::render_aggregate(head, aggregators, renderer, &rx))
            } else {
                thread::spawn(move || Pipeline::render_noagg(renderer, &rx))
            };

            // This is pretty slow in practice. We could move line splitting until after
            // we find a match. Another option is moving the transformation to String until
            // after we match (staying as Vec<u8> until then)
            let mut line = String::with_capacity(1024);
            while buf.read_line(&mut line).unwrap() > 0 {
                if let Some(row) = Pipeline::proc_preagg(&line, &search, &preaggs) {
                    tx.send(row).unwrap();
                }
                line.clear();
            }
            // Drop tx when causes the thread to exit.
            drop(tx);
            t.join().unwrap();
        }

        fn proc_preagg(
            s: &str,
            pattern: &lang::Search,
            pre_aggs: &[Box<operator::UnaryPreAggOperator>],
        ) -> Option<Row> {
            if Pipeline::matches(pattern, s) {
                let mut rec = Record::new(s);
                for pre_agg in pre_aggs {
                    match (*pre_agg).process(rec) {
                        Some(next_rec) => rec = next_rec,
                        None => return None,
                    }
                }
                Some(Row::Record(rec))
            } else {
                None
            }
        }

        pub fn run_agg_pipeline(
            head: &Box<operator::AggregateOperator>,
            rest: &mut [Box<operator::AggregateOperator>],
        ) -> Row {
            let mut row = Row::Aggregate((*head).emit());
            for agg in (*rest).iter_mut() {
                (*agg).process(row);
                row = Row::Aggregate((*agg).emit());
            }
            row
        }
    }
}<|MERGE_RESOLUTION|>--- conflicted
+++ resolved
@@ -13,10 +13,7 @@
 mod render;
 
 pub mod pipeline {
-<<<<<<< HEAD
-=======
     use crossbeam_channel::{bounded, Receiver, RecvTimeoutError};
->>>>>>> 5dfdbb21
     use data::{Record, Row};
     use lang;
     use lang::*;
